<<<<<<< HEAD
python-btrfs (9-1~bpo9+1) stretch-backports; urgency=medium

  * Rebuild for stretch-backports.

 -- Hans van Kranenburg <hans@knorrie.org>  Fri, 24 Nov 2017 14:22:44 +0100
=======
python-btrfs (10-1) unstable; urgency=medium

  * New release v10
  * debian/copyright: change to LGPL-3
  * debian/copyright: add license for sphinx theme
  * d/control: munin/nagios: depend on same version
  * debian/control: update description
  * debian/control: bump Standards-Version to 4.3.0

 -- Hans van Kranenburg <hans@knorrie.org>  Fri, 25 Jan 2019 20:34:00 +0100

python-btrfs (9.1-1) unstable; urgency=medium

  * New release v9.1

 -- Hans van Kranenburg <hans@knorrie.org>  Mon, 22 Oct 2018 21:03:14 +0200
>>>>>>> 778f6639

python-btrfs (9-1) unstable; urgency=medium

  * New release v9
  * debian/control: Update to standards 4.1.1

 -- Hans van Kranenburg <hans@knorrie.org>  Fri, 24 Nov 2017 14:10:00 +0100

python-btrfs (8-1) unstable; urgency=medium

  * New release v8 (Closes: #868370)
  * debian/control: Update to standards 4.0.0

 -- Hans van Kranenburg <hans@knorrie.org>  Tue, 18 Jul 2017 23:24:01 +0200

python-btrfs (7-1) unstable; urgency=medium

  * New upstream release v7
  * debian/control: Add Homepage field
  * debian/python3-btrfs.examples: Include README for examples

 -- Hans van Kranenburg <hans@knorrie.org>  Sun, 28 May 2017 19:17:10 +0200

python-btrfs (6-2) unstable; urgency=medium

  * Initial release (Closes: #858753).

 -- Hans van Kranenburg <hans@knorrie.org>  Sun, 26 Mar 2017 23:12:59 +0200<|MERGE_RESOLUTION|>--- conflicted
+++ resolved
@@ -1,10 +1,3 @@
-<<<<<<< HEAD
-python-btrfs (9-1~bpo9+1) stretch-backports; urgency=medium
-
-  * Rebuild for stretch-backports.
-
- -- Hans van Kranenburg <hans@knorrie.org>  Fri, 24 Nov 2017 14:22:44 +0100
-=======
 python-btrfs (10-1) unstable; urgency=medium
 
   * New release v10
@@ -21,7 +14,6 @@
   * New release v9.1
 
  -- Hans van Kranenburg <hans@knorrie.org>  Mon, 22 Oct 2018 21:03:14 +0200
->>>>>>> 778f6639
 
 python-btrfs (9-1) unstable; urgency=medium
 
