--- conflicted
+++ resolved
@@ -1,17 +1,9 @@
-<<<<<<< HEAD
-python-btrfs (8-1~bpo9+1) stretch-backports; urgency=medium
-
-  * Rebuild for Stretch (no changes)
-
- -- Hans van Kranenburg <hans@knorrie.org>  Tue, 18 Jul 2017 23:34:42 +0200
-=======
 python-btrfs (9-1) unstable; urgency=medium
 
   * New release v9
   * debian/control: Update to standards 4.1.1
 
  -- Hans van Kranenburg <hans@knorrie.org>  Fri, 24 Nov 2017 14:10:00 +0100
->>>>>>> 765c5389
 
 python-btrfs (8-1) unstable; urgency=medium
 
